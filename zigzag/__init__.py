from zigzag.core import *

<<<<<<< HEAD
# Numba can be a pain to install. If you do not have numba, the functions 
# will be left in their original, uncompiled form. 
try:
    from numba import jit
except ImportError:
    def jit(_):
        def _f(f):
            return f 
        return _f

PEAK, VALLEY = 1, -1


@jit('i8(f8[:],f8,f8)')
def _identify_initial_pivot(X, up_thresh, down_thresh):
    """Quickly identify the X[0] as a peak or valley."""
    x_0 = X[0]
    max_x = x_0
    max_t = 0
    min_x = x_0
    min_t = 0
    up_thresh += 1
    down_thresh += 1

    for t in range(1, len(X)):
        x_t = X[t]

        if x_t / min_x >= up_thresh:
            return VALLEY if min_t == 0 else PEAK

        if x_t / max_x <= down_thresh:
            return PEAK if max_t == 0 else VALLEY

        if x_t > max_x:
            max_x = x_t
            max_t = t

        if x_t < min_x:
            min_x = x_t
            min_t = t

    t_n = len(X)-1
    return VALLEY if x_0 < X[t_n] else PEAK


@jit('i1[:](f8[:],f8,f8)')
def peak_valley_pivots(X, up_thresh, down_thresh):
    """
    Finds the peaks and valleys of a series.

    Parameters
    ----------
    X : This is your series.
    up_thresh : The minimum relative change necessary to define a peak.
    down_thesh : The minimum relative change necessary to define a valley.

    Returns
    -------
    an array with 0 indicating no pivot and -1 and 1 indicating valley and peak
    respectively

    Using Pandas
    ------------
    For the most part, X may be a pandas series. However, the index must
    either be [0,n) or a DateTimeIndex. Why? This function does X[t] to access
    each element where t is in [0,n).

    The First and Last Elements
    ---------------------------
    The first and last elements are guaranteed to be annotated as peak or
    valley even if the segments formed do not have the necessary relative
    changes. This is a tradeoff between technical correctness and the
    propensity to make mistakes in data analysis. The possible mistake is
    ignoring data outside the fully realized segments, which may bias analysis.
    """
    if down_thresh > 0:
        raise ValueError('The down_thresh must be negative.')

    initial_pivot = _identify_initial_pivot(X, up_thresh, down_thresh)

    t_n = len(X)
    pivots = np.zeros(t_n, dtype='i1')
    pivots[0] = initial_pivot

    # Adding one to the relative change thresholds saves operations. Instead
    # of computing relative change at each point as x_j / x_i - 1, it is
    # computed as x_j / x_1. Then, this value is compared to the threshold + 1.
    # This saves (t_n - 1) subtractions.
    up_thresh += 1
    down_thresh += 1

    trend = -initial_pivot
    last_pivot_t = 0
    last_pivot_x = X[0]
    for t in range(1, len(X)):
        x = X[t]
        r = x / last_pivot_x

        if trend == -1:
            if r >= up_thresh:
                pivots[last_pivot_t] = trend
                trend = 1
                last_pivot_x = x
                last_pivot_t = t
            elif x < last_pivot_x:
                last_pivot_x = x
                last_pivot_t = t
        else:
            if r <= down_thresh:
                pivots[last_pivot_t] = trend
                trend = -1
                last_pivot_x = x
                last_pivot_t = t
            elif x > last_pivot_x:
                last_pivot_x = x
                last_pivot_t = t

    if last_pivot_t == t_n-1:
        pivots[last_pivot_t] = trend
    elif pivots[t_n-1] == 0:
        pivots[t_n-1] = -trend

    return pivots


def compute_segment_returns(X, pivots):
    """Return a numpy array of the pivot-to-pivot returns for each segment."""
    pivot_points = X[pivots != 0]
    return pivot_points[1:] / pivot_points[:-1] - 1.0


@jit('f8(f8[:])')
def max_drawdown(X):
    """
    Return the absolute value of the maximum drawdown of sequence X.

    Note
    ----
    If the sequence is strictly increasing, 0 is returned.
    """
    mdd = 0
    peak = X[0]
    for x in X:
        if x > peak: 
            peak = x
        dd = (peak - x) / peak
        if dd > mdd:
            mdd = dd
    return mdd


@jit('i1[:](i1[:])')
def pivots_to_modes(pivots):
    """
    Translate pivots into trend modes.

    Parameters
    ----------
    pivots : the result of calling peak_valley_pivots

    Returns
    -------
    A numpy array of trend modes. That is, between (VALLEY, PEAK] it is 1 and
    between (PEAK, VALLEY] it is -1.
    """
    modes = np.zeros(len(pivots), dtype='i1')
    modes[0] = pivots[0]
    mode = -modes[0]
    for t in range(1, len(pivots)):
        x = pivots[t]
        if x != 0:
            modes[t] = mode
            mode = -x
        else:
            modes[t] = mode
    return modes

@jit('i1[:](f8[:],f8[:],f8[:],f8,f8)')
def peak_valley_pivots_candlestick(close, high, low, up_thresh, down_thresh):
    """
    Finds the peaks and valleys of a series of HLC (open is not necessary).
    TR: This is modified peak_valley_pivots function in order to find peaks and valleys for OHLC.

    Parameters
    ----------
    close : This is series with closes prices.
    high : This is series with highs  prices.
    low : This is series with lows prices.
    up_thresh : The minimum relative change necessary to define a peak.
    down_thesh : The minimum relative change necessary to define a valley.

    Returns
    -------
    an array with 0 indicating no pivot and -1 and 1 indicating valley and peak
    respectively

    Using Pandas
    ------------
    For the most part, close, high and low may be a pandas series. However, the index must
    either be [0,n) or a DateTimeIndex. Why? This function does X[t] to access
    each element where t is in [0,n).

    The First and Last Elements
    ---------------------------
    The first and last elements are guaranteed to be annotated as peak or
    valley even if the segments formed do not have the necessary relative
    changes. This is a tradeoff between technical correctness and the
    propensity to make mistakes in data analysis. The possible mistake is
    ignoring data outside the fully realized segments, which may bias analysis.
    """
    if down_thresh > 0:
        raise ValueError('The down_thresh must be negative.')

    initial_pivot = _identify_initial_pivot(close, up_thresh, down_thresh)

    t_n = len(close)
    pivots = np.zeros(t_n, dtype='i1')
    pivots[0] = initial_pivot

    # Adding one to the relative change thresholds saves operations. Instead
    # of computing relative change at each point as x_j / x_i - 1, it is
    # computed as x_j / x_1. Then, this value is compared to the threshold + 1.
    # This saves (t_n - 1) subtractions.
    up_thresh += 1
    down_thresh += 1

    trend = -initial_pivot
    last_pivot_t = 0
    last_pivot_x = close[0]
    for t in range(1, len(close)):

        if trend == -1:
            x = low[t]
            r = x / last_pivot_x
            if r >= up_thresh:
                pivots[last_pivot_t] = trend
                trend = 1
                last_pivot_x = x
                last_pivot_t = t
            elif x < last_pivot_x:
                last_pivot_x = x
                last_pivot_t = t
        else:
            x = high[t]
            r = x / last_pivot_x
            if r <= down_thresh:
                pivots[last_pivot_t] = trend
                trend = -1
                last_pivot_x = x
                last_pivot_t = t
            elif x > last_pivot_x:
                last_pivot_x = x
                last_pivot_t = t


    if last_pivot_t == t_n-1:
        pivots[last_pivot_t] = trend
    elif pivots[t_n-1] == 0:
        pivots[t_n-1] = trend

    return pivots
=======
PEAK = 1
VALLEY = -1
>>>>>>> 75b2dc1f
<|MERGE_RESOLUTION|>--- conflicted
+++ resolved
@@ -1,6 +1,5 @@
 from zigzag.core import *
 
-<<<<<<< HEAD
 # Numba can be a pain to install. If you do not have numba, the functions 
 # will be left in their original, uncompiled form. 
 try:
@@ -261,8 +260,4 @@
     elif pivots[t_n-1] == 0:
         pivots[t_n-1] = trend
 
-    return pivots
-=======
-PEAK = 1
-VALLEY = -1
->>>>>>> 75b2dc1f
+    return pivots